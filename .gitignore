--- conflicted
+++ resolved
@@ -1,8 +1,4 @@
 .idea
 /Honeypots/SSH/ssh_host_key
-<<<<<<< HEAD
 *.pyc
-*.log
-=======
-*.pyc
->>>>>>> 7ee8809c
+*.log