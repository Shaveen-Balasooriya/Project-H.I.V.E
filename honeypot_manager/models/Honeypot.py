--- conflicted
+++ resolved
@@ -16,12 +16,7 @@
 
 class HoneypotConfig:
     """Configuration class for different honeypot types that loads from external YAML file"""
-<<<<<<< HEAD
-
-=======
-    
-    # Update path to place the config file in the config directory of the project
->>>>>>> 45a65412
+    
     CONFIG_FILE_PATH = os.path.join(os.path.dirname(os.path.dirname(__file__)), 
                                    "config", "honeypot_configs.yaml")
     
@@ -76,10 +71,6 @@
     def get_config(cls, honeypot_type: str) -> Dict:
         """Get configuration for specific honeypot type"""
         configs = cls.load_configs()
-<<<<<<< HEAD
-=======
-        # If the honeypot type isn't in the config, raise a type not found error
->>>>>>> 45a65412
         if honeypot_type not in configs:
             logger.error(f"Honeypot type '{honeypot_type}' not found in configuration")
             raise HoneypotTypeNotFoundError(f"Honeypot type '{honeypot_type}' not found in configuration")
@@ -167,12 +158,9 @@
                     return True
                 else:
                     raise HoneypotImageError('Failed to build image for the honeypot')
-<<<<<<< HEAD
         except FileNotFoundError as e:
             logger.error(f"File not found error: {str(e)}")
             raise HoneypotError(f"File not found: {str(e)}")
-=======
->>>>>>> 45a65412
         except (HoneypotError, HoneypotExistsError, HoneypotContainerError, HoneypotImageError, HoneypotTypeNotFoundError) as e:
             raise HoneypotError(str(e))
         except PodmanError as e:
@@ -259,11 +247,7 @@
         }
         
         # Get additional volumes based on honeypot type
-<<<<<<< HEAD
         honeypot_dir = os.path.join(self.BASE_DIR, 'honeypots', self.honeypot_type)
-=======
-        honeypot_dir = os.path.join('.', 'honeypots', self.honeypot_type)
->>>>>>> 45a65412
         config = HoneypotConfig.get_config(self.honeypot_type)
         
         for volume_name in config.get("volumes", []):
