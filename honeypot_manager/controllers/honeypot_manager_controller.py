--- conflicted
+++ resolved
@@ -9,10 +9,7 @@
     HoneypotPrivilegedPortError, HoneypotTypeNotFoundError
 )
 from util.podman_client import get_podman_client
-<<<<<<< HEAD
 import os
-=======
->>>>>>> d543d2de
 
 # Configure logging
 logging.basicConfig(level=logging.INFO)
@@ -71,12 +68,9 @@
             except Exception:
                 # If we can't get available types, just use the default message
                 pass
-<<<<<<< HEAD
         # For file not found errors, include path information
         elif error_type == FileNotFoundError:
             message = f"File or directory not found: {str(e)}"
-=======
->>>>>>> d543d2de
     else:
         message = f"An unexpected error occurred: {str(e)}"
         status_code = status.HTTP_500_INTERNAL_SERVER_ERROR
@@ -174,8 +168,6 @@
         # Validate honeypot type exists before attempting creation
         if not HoneypotConfig.type_exists(honeypot_data.honeypot_type):
             raise HoneypotTypeNotFoundError(f"Honeypot type '{honeypot_data.honeypot_type}' not found in configuration")
-<<<<<<< HEAD
-       
         # Validate honeypot directory exists
         honeypot_path = os.path.join(
             os.path.dirname(os.path.dirname(os.path.abspath(__file__))),
@@ -184,8 +176,6 @@
         )
         if not os.path.exists(honeypot_path):
             raise FileNotFoundError(f"Honeypot directory '{honeypot_path}' does not exist")
-=======
->>>>>>> d543d2de
             
         honeypot = Honeypot()
         success = honeypot.create_honeypot(
